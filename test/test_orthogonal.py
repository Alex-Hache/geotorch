--- conflicted
+++ resolved
@@ -222,7 +222,6 @@
                 yield layers
 
     def assertIsOrthogonal(self, X):
-<<<<<<< HEAD
         if X.size(-2) < X.size(-1):
             X = X.transpose(-2, -1)
         Id = torch.eye(X.size(-1))
@@ -230,25 +229,6 @@
             Id = Id.repeat(*(X.size()[:-2] + (1, 1)))
         norm = torch.norm(X.transpose(-2, -1) @ X - Id, dim=(-2, -1))
         self.assertTrue((norm < 1e-4).all())
-=======
-        if X.ndimension() == 2:
-            self._assertIsOrthogonal(X)
-        elif X.ndimension() > 2:
-            # Sample a few elements and see that they are orthogonal
-            for _ in range(4):
-                coords = [
-                    torch.randint(low=0, high=s, size=(1,)).item()
-                    for s in X.size()[:-2]
-                ]
-                coords = coords + [...]
-                self._assertIsOrthogonal(X[coords])
-
-    def _assertIsOrthogonal(self, X):
-        if X.size(0) < X.size(1):
-            X = X.t()
-        Id = torch.eye(X.size(1))
-        self.assertAlmostEqual(torch.norm(X.t() @ X - Id).item(), 0.0, places=4)
->>>>>>> 3dd0b190
 
     def assertPairwiseEqual(self, results):
         # Check pairwise equality
